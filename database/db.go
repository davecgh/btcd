--- conflicted
+++ resolved
@@ -144,14 +144,9 @@
 	// Additionally, if the caller wishes to skip forward in the results
 	// some amount, the 'seek' represents how many results to skip.
 	// NOTE: Values for both `seek` and `limit` MUST be positive.
-<<<<<<< HEAD
-	FetchTxsForAddr(addr dcrutil.Address, skip int,
-		limit int) ([]*TxListReply, error)
-=======
 	// It will return the array of fetched transactions, along with the amount
 	// of transactions that were actually skipped.
-	FetchTxsForAddr(addr btcutil.Address, skip int, limit int) ([]*TxListReply, int, error)
->>>>>>> 3c9d18d6
+	FetchTxsForAddr(addr dcrutil.Address, skip int, limit int) ([]*TxListReply, int, error)
 
 	// PurgeAddrIndex deletes the entire addrindex stored within the DB.
 	PurgeAddrIndex() error
