// Copyright (c) 2015 The btcsuite developers
// Copyright (c) 2015-2016 The Decred developers
// Use of this source code is governed by an ISC
// license that can be found in the LICENSE file.

package main

import (
	"errors"
	"sort"
	"strings"
	"sync"

	"github.com/decred/dcrd/dcrjson"
)

// helpDescsEnUS defines the English descriptions used for the help strings.
var helpDescsEnUS = map[string]string{
	// DebugLevelCmd help.
	"debuglevel--synopsis": "Dynamically changes the debug logging level.\n" +
		"The levelspec can either a debug level or of the form:\n" +
		"<subsystem>=<level>,<subsystem2>=<level2>,...\n" +
		"The valid debug levels are trace, debug, info, warn, error, and critical.\n" +
		"The valid subsystems are AMGR, ADXR, BCDB, BMGR, DCRD, CHAN, DISC, PEER, RPCS, SCRP, SRVR, and TXMP.\n" +
		"Finally the keyword 'show' will return a list of the available subsystems.",
	"debuglevel-levelspec":   "The debug level(s) to use or the keyword 'show'",
	"debuglevel--condition0": "levelspec!=show",
	"debuglevel--condition1": "levelspec=show",
	"debuglevel--result0":    "The string 'Done.'",
	"debuglevel--result1":    "The list of subsystems",

	// AddNodeCmd help.
	"addnode--synopsis": "Attempts to add or remove a persistent peer.",
	"addnode-addr":      "IP address and port of the peer to operate on",
	"addnode-subcmd":    "'add' to add a persistent peer, 'remove' to remove a persistent peer, or 'onetry' to try a single connection to a peer",

	// NodeCmd help.
	"node--synopsis":     "Attempts to add or remove a peer.",
	"node-subcmd":        "'disconnect' to remove all matching non-persistent peers, 'remove' to remove a persistent peer, or 'connect' to connect to a peer",
	"node-target":        "Either the IP address and port of the peer to operate on, or a valid peer ID.",
	"node-connectsubcmd": "'perm' to make the connected peer a permanent one, 'temp' to try a single connect to a peer",

	// TransactionInput help.
	"transactioninput-txid": "The hash of the input transaction",
	"transactioninput-vout": "The specific output of the input transaction to redeem",
	"transactioninput-tree": "The tree that the transaction input is located",
	// TODO review cmd help messages for stake stuff
	// CreateRawSSTxCmd help.
	"createrawsstx--synopsis": "Returns a new transaction spending the provided inputs and sending to the provided addresses.\n" +
		"The transaction inputs are not signed in the created transaction.\n" +
		"The signrawtransaction RPC command provided by wallet must be used to sign the resulting transaction.",
	"createrawsstx--result0":      "Hex-encoded bytes of the serialized transaction",
	"createrawsstx-inputs":        "The inputs to the transaction of type sstxinput",
	"sstxinput-txid":              "Unspent tx output hash",
	"sstxinput-vout":              "Amount of utxo",
	"sstxinput-amt":               "Amount of utxu",
	"sstxinput-tree":              "Which tree utxo is located",
	"createrawsstx-amount":        "JSON object with the destination addresses as keys and amounts as values",
	"createrawsstx-amount--key":   "address",
	"createrawsstx-amount--value": "n.nnn",
	"createrawsstx-amount--desc":  "The destination address as the key and the amount in DCR as the value",
	"createrawsstx-couts":         "Array of sstx commit outs to use of type SSTxCommitOut",
	"sstxcommitout-addr":          "Address to send sstx commit",
	"sstxcommitout-commitamt":     "Amount to commit",
	"sstxcommitout-changeamt":     "Amount for change",
	"sstxcommitout-changeaddr":    "Address for change",

	// CreateRawSSGenTxCmd help.
	"createrawssgentx--synopsis": "Returns a new transaction spending the provided inputs and sending to the provided addresses.\n" +
		"The transaction inputs are not signed in the created transaction.\n" +
		"The signrawtransaction RPC command provided by wallet must be used to sign the resulting transaction.",
	"createrawssgentx--result0": "Hex-encoded bytes of the serialized transaction",
	"createrawssgentx-inputs":   "The inputs to the transaction of type sstxinput",
	"createrawssgentx-votebits": "The inputs to the transaction of type sstxinput",

	// CreateRawSSGenTxCmd help.
	"createrawssrtx--synopsis": "Returns a new transaction spending the provided inputs and sending to the provided addresses.\n" +
		"The transaction inputs are not signed in the created transaction.\n" +
		"The signrawtransaction RPC command provided by wallet must be used to sign the resulting transaction.",
	"createrawssrtx--result0": "Hex-encoded bytes of the serialized transaction",
	"createrawssrtx-inputs":   "The inputs to the transaction of type sstxinput",

	// CreateRawTransactionCmd help.
	"createrawtransaction--synopsis": "Returns a new transaction spending the provided inputs and sending to the provided addresses.\n" +
		"The transaction inputs are not signed in the created transaction.\n" +
		"The signrawtransaction RPC command provided by wallet must be used to sign the resulting transaction.",
	"createrawtransaction-inputs":         "The inputs to the transaction",
	"createrawtransaction-amounts":        "JSON object with the destination addresses as keys and amounts as values",
	"createrawtransaction-amounts--key":   "address",
	"createrawtransaction-amounts--value": "n.nnn",
	"createrawtransaction-amounts--desc":  "The destination address as the key and the amount in DCR as the value",
	"createrawtransaction--result0":       "Hex-encoded bytes of the serialized transaction",

	// ScriptSig help.
	"scriptsig-asm": "Disassembly of the script",
	"scriptsig-hex": "Hex-encoded bytes of the script",

	// Vin help.
	"vin-coinbase":    "The hex-encoded bytes of the signature script (coinbase txns only)",
	"vin-txid":        "The hash of the origin transaction (non-coinbase txns only)",
	"vin-vout":        "The index of the output being redeemed from the origin transaction (non-coinbase txns only)",
	"vin-scriptSig":   "The signature script used to redeem the origin transaction as a JSON object (non-coinbase txns only)",
	"vin-sequence":    "The script sequence number",
	"vin-tree":        "The tree of the transaction",
	"vin-blockindex":  "The block idx of the origin transaction",
	"vin-blockheight": "The block height of the origin transaction",
	"vin-amountin":    "The amount in",

	// ScriptPubKeyResult help.
	"scriptpubkeyresult-asm":       "Disassembly of the script",
	"scriptpubkeyresult-hex":       "Hex-encoded bytes of the script",
	"scriptpubkeyresult-reqSigs":   "The number of required signatures",
	"scriptpubkeyresult-type":      "The type of the script (e.g. 'pubkeyhash')",
	"scriptpubkeyresult-addresses": "The decred addresses associated with this script",

	// Vout help.
	"vout-value":        "The amount in DCR",
	"vout-n":            "The index of this transaction output",
	"vout-scriptPubKey": "The public key script used to pay coins as a JSON object",
	"vout-version":      "The version of the vout",

	// TxRawDecodeResult help.
	"txrawdecoderesult-txid":     "The hash of the transaction",
	"txrawdecoderesult-version":  "The transaction version",
	"txrawdecoderesult-locktime": "The transaction lock time",
	"txrawdecoderesult-vin":      "The transaction inputs as JSON objects",
	"txrawdecoderesult-vout":     "The transaction outputs as JSON objects",
	"txrawdecoderesult-expiry":   "The transaction expiry",

	// DecodeRawTransactionCmd help.
	"decoderawtransaction--synopsis": "Returns a JSON object representing the provided serialized, hex-encoded transaction.",
	"decoderawtransaction-hextx":     "Serialized, hex-encoded transaction",

	// DecodeScriptResult help.
	"decodescriptresult-asm":       "Disassembly of the script",
	"decodescriptresult-reqSigs":   "The number of required signatures",
	"decodescriptresult-type":      "The type of the script (e.g. 'pubkeyhash')",
	"decodescriptresult-addresses": "The decred addresses associated with this script",
	"decodescriptresult-p2sh":      "The script hash for use in pay-to-script-hash transactions",

	// DecodeScriptCmd help.
	"decodescript--synopsis": "Returns a JSON object with information about the provided hex-encoded script.",
	"decodescript-hexscript": "Hex-encoded script",

	// ExistsAddressCmd help.
	"existsaddress--synopsis": "Test for the existance of the provided address",
	"existsaddress-address":   "The address to check",
	"existsaddress--result0":  "Bool showing if address exists or not",

	// ExistsLiveTicketCmd help.
	"existsliveticket--synopsis": "Test for the existance of the provided ticket",
	"existsliveticket-txhash":    "The ticket hash to check",
	"existsliveticket--result0":  "Bool showing if address exists in the live ticket database or not",

	// ExistsLiveTicketsCmd help.
	"existslivetickets--synopsis":  "Test for the existance of the provided tickets in the live ticket map",
	"existslivetickets-txhashblob": "Blob containing the hashes to check",
	"existslivetickets--result0":   "Bool blob showing if ticket exists in the live ticket database or not",

	// ExistsMempoolTxsCmd help.
	"existsmempooltxs--synopsis":  "Test for the existance of the provided txs in the mempool",
	"existsmempooltxs-txhashblob": "Blob containing the hashes to check",
	"existsmempooltxs--result0":   "Bool blob showing if txs exist in the mempool or not",

	// GenerateCmd help
	"generate--synopsis": "Generates a set number of blocks (simnet or regtest only) and returns a JSON\n" +
		" array of their hashes.",
	"generate-numblocks": "Number of blocks to generate",
	"generate--result0":  "The hashes, in order, of blocks generated by the call",

	// GetAddedNodeInfoResultAddr help.
	"getaddednodeinforesultaddr-address":   "The ip address for this DNS entry",
	"getaddednodeinforesultaddr-connected": "The connection 'direction' (inbound/outbound/false)",

	// GetAddedNodeInfoResult help.
	"getaddednodeinforesult-addednode": "The ip address or domain of the added peer",
	"getaddednodeinforesult-connected": "Whether or not the peer is currently connected",
	"getaddednodeinforesult-addresses": "DNS lookup and connection information about the peer",

	// GetAddedNodeInfo help.
	"getaddednodeinfo--synopsis":   "Returns information about manually added (persistent) peers.",
	"getaddednodeinfo-dns":         "Specifies whether the returned data is a JSON object including DNS and connection information, or just a list of added peers",
	"getaddednodeinfo-node":        "Only return information about this specific peer instead of all added peers",
	"getaddednodeinfo--condition0": "dns=false",
	"getaddednodeinfo--condition1": "dns=true",
	"getaddednodeinfo--result0":    "List of added peers",

	// GetBestBlockResult help.
	"getbestblockresult-hash":   "Hex-encoded bytes of the best block hash",
	"getbestblockresult-height": "Height of the best block",

	// GetBestBlockCmd help.
	"getbestblock--synopsis": "Get block height and hash of best block in the main chain.",
	"getbestblock--result0":  "Get block height and hash of best block in the main chain.",

	// GetBestBlockHashCmd help.
	"getbestblockhash--synopsis": "Returns the hash of the of the best (most recent) block in the longest block chain.",
	"getbestblockhash--result0":  "The hex-encoded block hash",

	// GetBlockCmd help.
	"getblock--synopsis":              "Returns information about a block given its hash.",
	"getblock-hash":                   "The hash of the block",
	"getblock-verbose":                "Specifies the block is returned as a JSON object instead of hex-encoded string",
	"getblock-verbosetx":              "Specifies that each transaction is returned as a JSON object and only applies if the verbose flag is true (dcrd extension)",
	"getblock--condition0":            "verbose=false",
	"getblock--condition1":            "verbose=true",
	"getblock--result0":               "Hex-encoded bytes of the serialized block",
	"getblockverboseresult-extradata": "Extra data field for the requested block",

	// TxRawResult help.
	"txrawresult-hex":           "Hex-encoded transaction",
	"txrawresult-txid":          "The hash of the transaction",
	"txrawresult-version":       "The transaction version",
	"txrawresult-locktime":      "The transaction lock time",
	"txrawresult-vin":           "The transaction inputs as JSON objects",
	"txrawresult-vout":          "The transaction outputs as JSON objects",
	"txrawresult-blockhash":     "Hash of the block the transaction is part of",
	"txrawresult-confirmations": "Number of confirmations of the block",
	"txrawresult-time":          "Transaction time in seconds since 1 Jan 1970 GMT",
	"txrawresult-blocktime":     "Block time in seconds since the 1 Jan 1970 GMT",
	"txrawresult-blockindex":    "Index of the containing block.",
	"txrawresult-blockheight":   "Height of the block the transaction is part of",
	"txrawresult-expiry":        "The transacion expiry",

	// GetBlockVerboseResult help.
	"getblockverboseresult-hash":              "The hash of the block (same as provided)",
	"getblockverboseresult-confirmations":     "The number of confirmations",
	"getblockverboseresult-size":              "The size of the block",
	"getblockverboseresult-height":            "The height of the block in the block chain",
	"getblockverboseresult-version":           "The block version",
	"getblockverboseresult-merkleroot":        "Root hash of the merkle tree",
	"getblockverboseresult-tx":                "The transaction hashes (only when verbosetx=false)",
	"getblockverboseresult-rawtx":             "The transactions as JSON objects (only when verbosetx=true)",
	"getblockverboseresult-time":              "The block time in seconds since 1 Jan 1970 GMT",
	"getblockverboseresult-nonce":             "The block nonce",
	"getblockverboseresult-bits":              "The bits which represent the block difficulty",
	"getblockverboseresult-difficulty":        "The proof-of-work difficulty as a multiple of the minimum difficulty",
	"getblockverboseresult-previousblockhash": "The hash of the previous block",
	"getblockverboseresult-nextblockhash":     "The hash of the next block (only if there is one)",
	"getblockverboseresult-sbits":             "The stake difficulty of theblock",
	"getblockverboseresult-poolsize":          "The total number of valid, spendable sstx (tickets) in the chain",
	"getblockverboseresult-revocations":       "The number of new ssrtx (tickets) of the given block",
	"getblockverboseresult-freshstake":        "The number of new sstx (tickets) of the given block",
	"getblockverboseresult-voters":            "The number of stake voters (ssgen) of the previous block",
	"getblockverboseresult-potential":         "The number of potential",
	"getblockverboseresult-overflow":          "The number of overflow",
	"getblockverboseresult-winner":            "The winning bucket to determine ssgen",
	"getblockverboseresult-votebits":          "The block's voting results",
	"getblockverboseresult-rawstx":            "The block's raw sstx hashes the were included",
	"getblockverboseresult-stx":               "The block's sstx hashes the were included",
	"getblockverboseresult-stakeroot":         "The block's sstx hashes the were included",
	"getblockverboseresult-finalstate":        "The block's finalstate",

	// GetBlockCountCmd help.
	"getblockcount--synopsis": "Returns the number of blocks in the longest block chain.",
	"getblockcount--result0":  "The current block count",

	// GetBlockHashCmd help.
	"getblockhash--synopsis": "Returns hash of the block in best block chain at the given height.",
	"getblockhash-index":     "The block height",
	"getblockhash--result0":  "The block hash",

	// GetBlockHeaderCmd help.
	"getblockheader--synopsis":   "Returns information about a block header given its hash.",
	"getblockheader-hash":        "The hash of the block",
	"getblockheader-verbose":     "Specifies the block header is returned as a JSON object instead of hex-encoded string",
	"getblockheader--condition0": "verbose=false",
	"getblockheader--condition1": "verbose=true",
	"getblockheader--result0":    "The block header hash",

	// GetBlockHeaderVerboseResult help.
	"getblockheaderverboseresult-hash":              "The hash of the block (same as provided)",
	"getblockheaderverboseresult-confirmations":     "The number of confirmations",
	"getblockheaderverboseresult-height":            "The height of the block in the block chain",
	"getblockheaderverboseresult-version":           "The block version",
	"getblockheaderverboseresult-merkleroot":        "Root hash of the merkle tree",
	"getblockheaderverboseresult-time":              "The block time in seconds since 1 Jan 1970 GMT",
	"getblockheaderverboseresult-nonce":             "The block nonce",
	"getblockheaderverboseresult-bits":              "The bits which represent the block difficulty",
	"getblockheaderverboseresult-difficulty":        "The proof-of-work difficulty as a multiple of the minimum difficulty",
	"getblockheaderverboseresult-previousblockhash": "The hash of the previous block",
	"getblockheaderverboseresult-nextblockhash":     "The hash of the next block (only if there is one)",

	// TemplateRequest help.
	"templaterequest-mode":         "This is 'template', 'proposal', or omitted",
	"templaterequest-capabilities": "List of capabilities",
	"templaterequest-longpollid":   "The long poll ID of a job to monitor for expiration; required and valid only for long poll requests ",
	"templaterequest-sigoplimit":   "Number of signature operations allowed in blocks (this parameter is ignored)",
	"templaterequest-sizelimit":    "Number of bytes allowed in blocks (this parameter is ignored)",
	"templaterequest-maxversion":   "Highest supported block version number (this parameter is ignored)",
	"templaterequest-target":       "The desired target for the block template (this parameter is ignored)",
	"templaterequest-data":         "Hex-encoded block data (only for mode=proposal)",
	"templaterequest-workid":       "The server provided workid if provided in block template (not applicable)",

	// GetBlockTemplateResultTx help.
	"getblocktemplateresulttx-data":    "Hex-encoded transaction data (byte-for-byte)",
	"getblocktemplateresulttx-hash":    "Hex-encoded transaction hash (little endian if treated as a 256-bit number)",
	"getblocktemplateresulttx-depends": "Other transactions before this one (by 1-based index in the 'transactions'  list) that must be present in the final block if this one is",
	"getblocktemplateresulttx-fee":     "Difference in value between transaction inputs and outputs (in Atoms)",
	"getblocktemplateresulttx-sigops":  "Total number of signature operations as counted for purposes of block limits",
	"getblocktemplateresulttx-txtype":  "Type of the transaction",

	// GetBlockTemplateResultAux help.
	"getblocktemplateresultaux-flags": "Hex-encoded byte-for-byte data to include in the coinbase signature script",

	// GetBlockTemplateResult help.
	"getblocktemplateresult-bits":              "Hex-encoded compressed difficulty",
	"getblocktemplateresult-curtime":           "Current time as seen by the server (recommended for block time); must fall within mintime/maxtime rules",
	"getblocktemplateresult-height":            "Height of the block to be solved",
	"getblocktemplateresult-previousblockhash": "Hex-encoded big-endian hash of the previous block",
	"getblocktemplateresult-sigoplimit":        "Number of sigops allowed in blocks ",
	"getblocktemplateresult-sizelimit":         "Number of bytes allowed in blocks",
	"getblocktemplateresult-transactions":      "Array of transactions as JSON objects",
	"getblocktemplateresult-version":           "The block version",
	"getblocktemplateresult-coinbaseaux":       "Data that should be included in the coinbase signature script",
	"getblocktemplateresult-coinbasetxn":       "Information about the coinbase transaction",
	"getblocktemplateresult-coinbasevalue":     "Total amount available for the coinbase in Atoms",
	"getblocktemplateresult-workid":            "This value must be returned with result if provided (not provided)",
	"getblocktemplateresult-longpollid":        "Identifier for long poll request which allows monitoring for expiration",
	"getblocktemplateresult-longpolluri":       "An alternate URI to use for long poll requests if provided (not provided)",
	"getblocktemplateresult-submitold":         "Not applicable",
	"getblocktemplateresult-target":            "Hex-encoded big-endian number which valid results must be less than",
	"getblocktemplateresult-expires":           "Maximum number of seconds (starting from when the server sent the response) this work is valid for",
	"getblocktemplateresult-maxtime":           "Maximum allowed time",
	"getblocktemplateresult-mintime":           "Minimum allowed time",
	"getblocktemplateresult-mutable":           "List of mutations the server explicitly allows",
	"getblocktemplateresult-noncerange":        "Two concatenated hex-encoded big-endian 32-bit integers which represent the valid ranges of nonces the miner may scan",
	"getblocktemplateresult-capabilities":      "List of server capabilities including 'proposal' to indicate support for block proposals",
	"getblocktemplateresult-reject-reason":     "Reason the proposal was invalid as-is (only applies to proposal responses)",
	"getblocktemplateresult-stransactions":     "Stake transactions",
	"getblocktemplateresult-header":            "Block header",

	// GetBlockTemplateCmd help.
	"getblocktemplate--synopsis": "Returns a JSON object with information necessary to construct a block to mine or accepts a proposal to validate.\n" +
		"See BIP0022 and BIP0023 for the full specification.",
	"getblocktemplate-request":     "Request object which controls the mode and several parameters",
	"getblocktemplate--condition0": "mode=template",
	"getblocktemplate--condition1": "mode=proposal, rejected",
	"getblocktemplate--condition2": "mode=proposal, accepted",
	"getblocktemplate--result1":    "An error string which represents why the proposal was rejected or nothing if accepted",

	// GetConnectionCountCmd help.
	"getconnectioncount--synopsis": "Returns the number of active connections to other peers.",
	"getconnectioncount--result0":  "The number of connections",

	// GetCurrentNetCmd help.
	"getcurrentnet--synopsis": "Get decred network the server is running on.",
	"getcurrentnet--result0":  "The network identifer",

	// GetDifficultyCmd help.
	"getdifficulty--synopsis": "Returns the proof-of-work difficulty as a multiple of the minimum difficulty.",
	"getdifficulty--result0":  "The difficulty",

	// GetStakeDifficultyCmd help.
	"getstakedifficulty--synopsis": "Returns the proof-of-stake difficulty.",
	"getstakedifficulty--result0":  "The stake difficulty",

	// GetGenerateCmd help.
	"getgenerate--synopsis": "Returns if the server is set to generate coins (mine) or not.",
	"getgenerate--result0":  "True if mining, false if not",

	// GetHashesPerSecCmd help.
	"gethashespersec--synopsis": "Returns a recent hashes per second performance measurement while generating coins (mining).",
	"gethashespersec--result0":  "The number of hashes per second",

	// InfoChainResult help.
	"infochainresult-version":         "The version of the server",
	"infochainresult-protocolversion": "The latest supported protocol version",
	"infochainresult-blocks":          "The number of blocks processed",
	"infochainresult-timeoffset":      "The time offset",
	"infochainresult-connections":     "The number of connected peers",
	"infochainresult-proxy":           "The proxy used by the server",
	"infochainresult-difficulty":      "The current target difficulty",
	"infochainresult-testnet":         "Whether or not server is using testnet",
	"infochainresult-relayfee":        "The minimum relay fee for non-free transactions in DCR/KB",
	"infochainresult-errors":          "Any current errors",

	// InfoWalletResult help.
	"infowalletresult-version":         "The version of the server",
	"infowalletresult-protocolversion": "The latest supported protocol version",
	"infowalletresult-walletversion":   "The version of the wallet server",
	"infowalletresult-balance":         "The total decred balance of the wallet",
	"infowalletresult-blocks":          "The number of blocks processed",
	"infowalletresult-timeoffset":      "The time offset",
	"infowalletresult-connections":     "The number of connected peers",
	"infowalletresult-proxy":           "The proxy used by the server",
	"infowalletresult-difficulty":      "The current target difficulty",
	"infowalletresult-testnet":         "Whether or not server is using testnet",
	"infowalletresult-keypoololdest":   "Seconds since 1 Jan 1970 GMT of the oldest pre-generated key in the key pool",
	"infowalletresult-keypoolsize":     "The number of new keys that are pre-generated",
	"infowalletresult-unlocked_until":  "The timestamp in seconds since 1 Jan 1970 GMT that the wallet is unlocked for transfers, or 0 if the wallet is locked",
	"infowalletresult-paytxfee":        "The transaction fee set in DCR/KB",
	"infowalletresult-relayfee":        "The minimum relay fee for non-free transactions in DCR/KB",
	"infowalletresult-errors":          "Any current errors",

	// GetInfoCmd help.
	"getinfo--synopsis": "Returns a JSON object containing various state info.",

	// GetMempoolInfoCmd help.
	"getmempoolinfo--synopsis": "Returns memory pool information",

	// GetMempoolInfoResult help.
	"getmempoolinforesult-bytes": "Size in bytes of the mempool",
	"getmempoolinforesult-size":  "Number of transactions in the mempool",

	// GetMiningInfoResult help.
	"getmininginforesult-blocks":           "Height of the latest best block",
	"getmininginforesult-currentblocksize": "Size of the latest best block",
	"getmininginforesult-currentblocktx":   "Number of transactions in the latest best block",
	"getmininginforesult-difficulty":       "Current target difficulty",
	"getmininginforesult-errors":           "Any current errors",
	"getmininginforesult-generate":         "Whether or not server is set to generate coins",
	"getmininginforesult-genproclimit":     "Number of processors to use for coin generation (-1 when disabled)",
	"getmininginforesult-hashespersec":     "Recent hashes per second performance measurement while generating coins",
	"getmininginforesult-networkhashps":    "Estimated network hashes per second for the most recent blocks",
	"getmininginforesult-pooledtx":         "Number of transactions in the memory pool",
	"getmininginforesult-testnet":          "Whether or not server is using testnet",
	"getmininginforesult-stakedifficulty":  "Current estimated stake difficulty",

	// GetMiningInfoCmd help.
	"getmininginfo--synopsis": "Returns a JSON object containing mining-related information.",

	// GetNetworkHashPSCmd help.
	"getnetworkhashps--synopsis": "Returns the estimated network hashes per second for the block heights provided by the parameters.",
	"getnetworkhashps-blocks":    "The number of blocks, or -1 for blocks since last difficulty change",
	"getnetworkhashps-height":    "Perform estimate ending with this height or -1 for current best chain block height",
	"getnetworkhashps--result0":  "Estimated hashes per second",

	// GetNetTotalsCmd help.
	"getnettotals--synopsis": "Returns a JSON object containing network traffic statistics.",

	// GetNetTotalsResult help.
	"getnettotalsresult-totalbytesrecv": "Total bytes received",
	"getnettotalsresult-totalbytessent": "Total bytes sent",
	"getnettotalsresult-timemillis":     "Number of milliseconds since 1 Jan 1970 GMT",

	// GetPeerInfoResult help.
	"getpeerinforesult-id":             "A unique node ID",
	"getpeerinforesult-addr":           "The ip address and port of the peer",
	"getpeerinforesult-addrlocal":      "Local address",
	"getpeerinforesult-services":       "Services bitmask which represents the services supported by the peer",
	"getpeerinforesult-lastsend":       "Time the last message was received in seconds since 1 Jan 1970 GMT",
	"getpeerinforesult-lastrecv":       "Time the last message was sent in seconds since 1 Jan 1970 GMT",
	"getpeerinforesult-bytessent":      "Total bytes sent",
	"getpeerinforesult-bytesrecv":      "Total bytes received",
	"getpeerinforesult-conntime":       "Time the connection was made in seconds since 1 Jan 1970 GMT",
	"getpeerinforesult-timeoffset":     "The time offset of the peer",
	"getpeerinforesult-pingtime":       "Number of microseconds the last ping took",
	"getpeerinforesult-pingwait":       "Number of microseconds a queued ping has been waiting for a response",
	"getpeerinforesult-version":        "The protocol version of the peer",
	"getpeerinforesult-subver":         "The user agent of the peer",
	"getpeerinforesult-inbound":        "Whether or not the peer is an inbound connection",
	"getpeerinforesult-startingheight": "The latest block height the peer knew about when the connection was established",
	"getpeerinforesult-currentheight":  "The current height of the peer",
	"getpeerinforesult-banscore":       "The ban score",
	"getpeerinforesult-syncnode":       "Whether or not the peer is the sync peer",

	// GetPeerInfoCmd help.
	"getpeerinfo--synopsis": "Returns data about each connected network peer as an array of json objects.",

	// GetRawMempoolVerboseResult help.
	"getrawmempoolverboseresult-size":             "Transaction size in bytes",
	"getrawmempoolverboseresult-fee":              "Transaction fee in decred",
	"getrawmempoolverboseresult-time":             "Local time transaction entered pool in seconds since 1 Jan 1970 GMT",
	"getrawmempoolverboseresult-height":           "Block height when transaction entered the pool",
	"getrawmempoolverboseresult-startingpriority": "Priority when transaction entered the pool",
	"getrawmempoolverboseresult-currentpriority":  "Current priority",
	"getrawmempoolverboseresult-depends":          "Unconfirmed transactions used as inputs for this transaction",

	// GetRawMempoolCmd help.
	"getrawmempool--synopsis":   "Returns information about all of the transactions currently in the memory pool.",
	"getrawmempool-verbose":     "Returns JSON object when true or an array of transaction hashes when false",
	"getrawmempool-txtype":      "Type of tx to return.",
	"getrawmempool--condition0": "verbose=false",
	"getrawmempool--condition1": "verbose=true",
	"getrawmempool--result0":    "Array of transaction hashes",

	// GetRawTransactionCmd help.
	"getrawtransaction--synopsis":   "Returns information about a transaction given its hash.",
	"getrawtransaction-txid":        "The hash of the transaction",
	"getrawtransaction-verbose":     "Specifies the transaction is returned as a JSON object instead of a hex-encoded string",
	"getrawtransaction--condition0": "verbose=false",
	"getrawtransaction--condition1": "verbose=true",
	"getrawtransaction--result0":    "Hex-encoded bytes of the serialized transaction",

	// GetTxOutResult help.
	"gettxoutresult-bestblock":     "The block hash that contains the transaction output",
	"gettxoutresult-confirmations": "The number of confirmations",
	"gettxoutresult-value":         "The transaction amount in DCR",
	"gettxoutresult-scriptPubKey":  "The public key script used to pay coins as a JSON object",
	"gettxoutresult-version":       "The transaction version",
	"gettxoutresult-coinbase":      "Whether or not the transaction is a coinbase",

	// GetTxOutCmd help.
	"gettxout--synopsis":      "Returns information about an unspent transaction output..",
	"gettxout-txid":           "The hash of the transaction",
	"gettxout-vout":           "The index of the output",
	"gettxout-includemempool": "Include the mempool when true",

	// GetWorkResult help.
	"getworkresult-data":     "Hex-encoded block data",
	"getworkresult-hash1":    "(DEPRECATED) Hex-encoded formatted hash buffer",
	"getworkresult-midstate": "(DEPRECATED) Hex-encoded precomputed hash state after hashing first half of the data",
	"getworkresult-target":   "Hex-encoded little-endian hash target",

	// GetWorkCmd help.
	"getwork--synopsis":   "(DEPRECATED - Use getblocktemplate instead) Returns formatted hash data to work on or checks and submits solved data.",
	"getwork-data":        "Hex-encoded data to check",
	"getwork--condition0": "no data provided",
	"getwork--condition1": "data provided",
	"getwork--result1":    "Whether or not the solved data is valid and was added to the chain",

	// HelpCmd help.
	"help--synopsis":   "Returns a list of all commands or help for a specified command.",
	"help-command":     "The command to retrieve help for",
	"help--condition0": "no command provided",
	"help--condition1": "command specified",
	"help--result0":    "List of commands",
	"help--result1":    "Help for specified command",

	// PingCmd help.
	"ping--synopsis": "Queues a ping to be sent to each connected peer.\n" +
		"Ping times are provided by getpeerinfo via the pingtime and pingwait fields.",

	// RebroadcastMissed help.
	"rebroadcastmissed--synopsis": "Asks the daemon to rebroadcast missed votes.\n",

	// RebroadcastWinnerCmd help.
	"rebroadcastwinners--synopsis": "Asks the daemon to rebroadcast the winners of the voting lottery.\n",

	// SearchRawTransactionsCmd help.
	"searchrawtransactions--synopsis": "Returns raw data for transactions involving the passed address.\n" +
		"Returned transactions are pulled from both the database, and transactions currently in the mempool.\n" +
		"Transactions pulled from the mempool will have the 'confirmations' field set to 0.\n" +
		"Usage of this RPC requires the optional --addrindex flag to be activated, otherwise all responses will simply return with an error stating the address index has not yet been built.\n" +
		"Similarly, until the address index has caught up with the current best height, all requests will return an error response in order to avoid serving stale data.",
	"searchrawtransactions-address":     "The Decred address to search for",
	"searchrawtransactions-verbose":     "Specifies the transaction is returned as a JSON object instead of hex-encoded string",
	"searchrawtransactions-skip":        "The number of leading transactions to leave out of the final response",
	"searchrawtransactions-count":       "The maximum number of transactions to return",
	"searchrawtransactions--condition0": "verbose=0",
	"searchrawtransactions--condition1": "verbose=1",
	"searchrawtransactions--result0":    "Hex-encoded serialized transaction",

	// SendRawTransactionCmd help.
	"sendrawtransaction--synopsis":     "Submits the serialized, hex-encoded transaction to the local peer and relays it to the network.",
	"sendrawtransaction-hextx":         "Serialized, hex-encoded signed transaction",
	"sendrawtransaction-allowhighfees": "Whether or not to allow insanely high fees (dcrd does not yet implement this parameter, so it has no effect)",
	"sendrawtransaction--result0":      "The hash of the transaction",

	// SetGenerateCmd help.
	"setgenerate--synopsis":    "Set the server to generate coins (mine) or not.",
	"setgenerate-generate":     "Use true to enable generation, false to disable it",
	"setgenerate-genproclimit": "The number of processors (cores) to limit generation to or -1 for default",

	// StopCmd help.
	"stop--synopsis": "Shutdown dcrd.",
	"stop--result0":  "The string 'dcrd stopping.'",

	// SubmitBlockOptions help.
	"submitblockoptions-workid": "This parameter is currently ignored",

	// SubmitBlockCmd help.
	"submitblock--synopsis":   "Attempts to submit a new serialized, hex-encoded block to the network.",
	"submitblock-hexblock":    "Serialized, hex-encoded block",
	"submitblock-options":     "This parameter is currently ignored",
	"submitblock--condition0": "Block successfully submitted",
	"submitblock--condition1": "Block rejected",
	"submitblock--result1":    "The reason the block was rejected",

	// ValidateAddressResult help.
	"validateaddresschainresult-isvalid": "Whether or not the address is valid",
	"validateaddresschainresult-address": "The decred address (only when isvalid is true)",

	// ValidateAddressCmd help.
	"validateaddress--synopsis": "Verify an address is valid.",
	"validateaddress-address":   "Decred address to validate",

	// VerifyChainCmd help.
	"verifychain--synopsis": "Verifies the block chain database.\n" +
		"The actual checks performed by the checklevel parameter are implementation specific.\n" +
		"For dcrd this is:\n" +
		"checklevel=0 - Look up each block and ensure it can be loaded from the database.\n" +
		"checklevel=1 - Perform basic context-free sanity checks on each block.",
	"verifychain-checklevel": "How thorough the block verification is",
	"verifychain-checkdepth": "The number of blocks to check",
	"verifychain--result0":   "Whether or not the chain verified",

	// VerifyMessageCmd help.
	"verifymessage--synopsis": "Verify a signed message.",
	"verifymessage-address":   "The decred address to use for the signature",
	"verifymessage-signature": "The base-64 encoded signature provided by the signer",
	"verifymessage-message":   "The signed message",
	"verifymessage--result0":  "Whether or not the signature verified",

	// -------- Websocket-specific help --------

	// Session help.
	"session--synopsis":       "Return details regarding a websocket client's current connection session.",
	"sessionresult-sessionid": "The unique session ID for a client's websocket connection.",

	// NotifySpentAndMissedTicketsCmd help
	"notifyspentandmissedtickets--synopsis": "Request notifications for whenever tickets are spent or missed.",

	// NotifyNewTicketsCmd help
	"notifynewtickets--synopsis": "Request notifications for whenever new tickets are found.",

	// NotifyStakeDifficultyCmd help
	"notifystakedifficulty--synopsis": "Request notifications for whenever stake difficulty goes up.",

	// NotifyWinningTicketsCmd help
	"notifywinningtickets--synopsis": "Request notifications for whenever any tickets is chosen to vote.",

	// NotifyBlocksCmd help.
	"notifyblocks--synopsis": "Request notifications for whenever a block is connected or disconnected from the main (best) chain.",

	// StopNotifyBlocksCmd help.
	"stopnotifyblocks--synopsis": "Cancel registered notifications for whenever a block is connected or disconnected from the main (best) chain.",

	// NotifyNewTransactionsCmd help.
	"notifynewtransactions--synopsis": "Send either a txaccepted or a txacceptedverbose notification when a new transaction is accepted into the mempool.",
	"notifynewtransactions-verbose":   "Specifies which type of notification to receive. If verbose is true, then the caller receives txacceptedverbose, otherwise the caller receives txaccepted",

	// StopNotifyNewTransactionsCmd help.
	"stopnotifynewtransactions--synopsis": "Stop sending either a txaccepted or a txacceptedverbose notification when a new transaction is accepted into the mempool.",

	// NotifyReceivedCmd help.
	"notifyreceived--synopsis": "Send a recvtx notification when a transaction added to mempool or appears in a newly-attached block contains a txout pkScript sending to any of the passed addresses.\n" +
		"Matching outpoints are automatically registered for redeemingtx notifications.",
	"notifyreceived-addresses": "List of address to receive notifications about",

	// StopNotifyReceivedCmd help.
	"stopnotifyreceived--synopsis": "Cancel registered receive notifications for each passed address.",
	"stopnotifyreceived-addresses": "List of address to cancel receive notifications for",

	// OutPoint help.
	"outpoint-hash":  "The hex-encoded bytes of the outpoint hash",
	"outpoint-index": "The index of the outpoint",
	"outpoint-tree":  "The tree of the outpoint",

	// NotifySpentCmd help.
	"notifyspent--synopsis": "Send a redeemingtx notification when a transaction spending an outpoint appears in mempool (if relayed to this dcrd instance) and when such a transaction first appears in a newly-attached block.",
	"notifyspent-outpoints": "List of transaction outpoints to monitor.",

	// StopNotifySpentCmd help.
	"stopnotifyspent--synopsis": "Cancel registered spending notifications for each passed outpoint.",
	"stopnotifyspent-outpoints": "List of transaction outpoints to stop monitoring.",

	// Rescan help.
	"rescan--synopsis": "Rescan block chain for transactions to addresses.\n" +
		"When the endblock parameter is omitted, the rescan continues through the best block in the main chain.\n" +
		"Rescan results are sent as recvtx and redeemingtx notifications.\n" +
		"This call returns once the rescan completes.",
	"rescan-beginblock": "Hash of the first block to begin rescanning",
	"rescan-addresses":  "List of addresses to include in the rescan",
	"rescan-outpoints":  "List of transaction outpoints to include in the rescan",
	"rescan-endblock":   "Hash of final block to rescan",

	// EstimateFee help.
	"estimatefee--synopsis": "Returns the estimated fee in dcr/kb.",
	"estimatefee-numblocks": "(unused)",
	"estimatefee--result0":  "Estimated fee.",

	// TicketBuckets help.
	"ticketbuckets--synopsis": "Request for the number of tickets currently in each bucket of the ticket database.",
	"ticketbucket-tickets":    "Number of tickets in bucket.",
	"ticketbucket-number":     "Bucket number.",

	// TicketsForAddress help.
	"ticketsforaddress--synopsis":     "Request all the tickets for an address.",
	"ticketsforaddress-address":       "Address to look for.",
	"ticketsforaddressresult-tickets": "Tickets owned by the specified address.",

	// TicketsForBucket help.
	"ticketsforbucket--synopsis":     "Request all the tickets and owners in a given bucket.",
	"ticketsforbucket-bucket":        "Bucket to look for.",
	"ticketsforbucketresult-tickets": "Result for the ticketsfor bucket command.",
	"ticket-owner":                   "Address owning the ticket.",
	"ticket-hash":                    "Hash of the ticket.",

	// MissedTickets help.
	"missedtickets--synopsis":     "Reguest tickets the client missed",
	"missedticketsresult-tickets": "List of missed tickets",

	// GetCoinSupply help
	"getcoinsupply--synopsis": "Returns current total coin supply in atoms",
	"getcoinsupply--result0":  "Current coin supply in atoms",
}

// rpcResultTypes specifies the result types that each RPC command can return.
// This information is used to generate the help.  Each result type must be a
// pointer to the type (or nil to indicate no return value).
var rpcResultTypes = map[string][]interface{}{
	"addnode":               nil,
	"createrawsstx":         []interface{}{(*string)(nil)},
	"createrawssgentx":      []interface{}{(*string)(nil)},
	"createrawssrtx":        []interface{}{(*string)(nil)},
	"createrawtransaction":  []interface{}{(*string)(nil)},
	"debuglevel":            []interface{}{(*string)(nil), (*string)(nil)},
	"decoderawtransaction":  []interface{}{(*dcrjson.TxRawDecodeResult)(nil)},
	"decodescript":          []interface{}{(*dcrjson.DecodeScriptResult)(nil)},
	"estimatefee":           []interface{}{(*float64)(nil)},
	"existsaddress":         []interface{}{(*bool)(nil)},
	"existsliveticket":      []interface{}{(*bool)(nil)},
	"existslivetickets":     []interface{}{(*string)(nil)},
	"existsmempooltxs":      []interface{}{(*string)(nil)},
	"getaddednodeinfo":      []interface{}{(*[]string)(nil), (*[]dcrjson.GetAddedNodeInfoResult)(nil)},
	"getbestblock":          []interface{}{(*dcrjson.GetBestBlockResult)(nil)},
	"generate":              []interface{}{(*[]string)(nil)},
	"getbestblockhash":      []interface{}{(*string)(nil)},
	"getblock":              []interface{}{(*string)(nil), (*dcrjson.GetBlockVerboseResult)(nil)},
	"getblockcount":         []interface{}{(*int64)(nil)},
	"getblockhash":          []interface{}{(*string)(nil)},
<<<<<<< HEAD
	"getblocktemplate":      []interface{}{(*dcrjson.GetBlockTemplateResult)(nil), (*string)(nil), nil},
=======
	"getblockheader":        []interface{}{(*string)(nil), (*btcjson.GetBlockHeaderVerboseResult)(nil)},
	"getblocktemplate":      []interface{}{(*btcjson.GetBlockTemplateResult)(nil), (*string)(nil), nil},
>>>>>>> 0280fa02
	"getconnectioncount":    []interface{}{(*int32)(nil)},
	"getcurrentnet":         []interface{}{(*uint32)(nil)},
	"getdifficulty":         []interface{}{(*float64)(nil)},
	"getstakedifficulty":    []interface{}{(*float64)(nil)},
	"getgenerate":           []interface{}{(*bool)(nil)},
	"gethashespersec":       []interface{}{(*float64)(nil)},
<<<<<<< HEAD
	"getinfo":               []interface{}{(*dcrjson.InfoChainResult)(nil)},
	"getmininginfo":         []interface{}{(*dcrjson.GetMiningInfoResult)(nil)},
	"getnettotals":          []interface{}{(*dcrjson.GetNetTotalsResult)(nil)},
=======
	"getinfo":               []interface{}{(*btcjson.InfoChainResult)(nil)},
	"getmempoolinfo":        []interface{}{(*btcjson.GetMempoolInfoResult)(nil)},
	"getmininginfo":         []interface{}{(*btcjson.GetMiningInfoResult)(nil)},
	"getnettotals":          []interface{}{(*btcjson.GetNetTotalsResult)(nil)},
>>>>>>> 0280fa02
	"getnetworkhashps":      []interface{}{(*int64)(nil)},
	"getpeerinfo":           []interface{}{(*[]dcrjson.GetPeerInfoResult)(nil)},
	"getrawmempool":         []interface{}{(*[]string)(nil), (*dcrjson.GetRawMempoolVerboseResult)(nil)},
	"getrawtransaction":     []interface{}{(*string)(nil), (*dcrjson.TxRawResult)(nil)},
	"gettxout":              []interface{}{(*dcrjson.GetTxOutResult)(nil)},
	"getwork":               []interface{}{(*dcrjson.GetWorkResult)(nil), (*bool)(nil)},
	"getcoinsupply":         []interface{}{(*int64)(nil)},
	"missedtickets":         []interface{}{(*dcrjson.MissedTicketsResult)(nil)},
	"node":                  nil,
	"help":                  []interface{}{(*string)(nil), (*string)(nil)},
	"ping":                  nil,
	"rebroadcastmissed":     nil,
	"rebroadcastwinners":    nil,
	"searchrawtransactions": []interface{}{(*string)(nil), (*[]dcrjson.TxRawResult)(nil)},
	"sendrawtransaction":    []interface{}{(*string)(nil)},
	"setgenerate":           nil,
	"stop":                  []interface{}{(*string)(nil)},
	"submitblock":           []interface{}{nil, (*string)(nil)},
	"ticketsforaddress":     []interface{}{(*dcrjson.TicketsForAddressResult)(nil)},
	"validateaddress":       []interface{}{(*dcrjson.ValidateAddressChainResult)(nil)},
	"verifychain":           []interface{}{(*bool)(nil)},
	"verifymessage":         []interface{}{(*bool)(nil)},

	// Websocket commands.
	"session":                     []interface{}{(*dcrjson.SessionResult)(nil)},
	"notifywinningtickets":        nil,
	"notifyspentandmissedtickets": nil,
	"notifynewtickets":            nil,
	"notifystakedifficulty":       nil,
	"notifyblocks":                nil,
	"notifynewtransactions":       nil,
	"notifyreceived":              nil,
	"notifyspent":                 nil,
	"rescan":                      nil,
	"stopnotifyblocks":            nil,
	"stopnotifynewtransactions":   nil,
	"stopnotifyreceived":          nil,
	"stopnotifyspent":             nil,
}

// helpCacher provides a concurrent safe type that provides help and usage for
// the RPC server commands and caches the results for future calls.
type helpCacher struct {
	sync.Mutex
	usage      string
	methodHelp map[string]string
}

// rpcMethodHelp returns an RPC help string for the provided method.
//
// This function is safe for concurrent access.
func (c *helpCacher) rpcMethodHelp(method string) (string, error) {
	c.Lock()
	defer c.Unlock()

	// Return the cached method help if it exists.
	if help, exists := c.methodHelp[method]; exists {
		return help, nil
	}

	// Look up the result types for the method.
	resultTypes, ok := rpcResultTypes[method]
	if !ok {
		return "", errors.New("no result types specified for method " +
			method)
	}

	// Generate, cache, and return the help.
	help, err := dcrjson.GenerateHelp(method, helpDescsEnUS, resultTypes...)
	if err != nil {
		return "", err
	}
	c.methodHelp[method] = help
	return help, nil
}

// rpcUsage returns one-line usage for all support RPC commands.
//
// This function is safe for concurrent access.
func (c *helpCacher) rpcUsage(includeWebsockets bool) (string, error) {
	c.Lock()
	defer c.Unlock()

	// Return the cached usage if it is available.
	if c.usage != "" {
		return c.usage, nil
	}

	// Generate a list of one-line usage for every command.
	usageTexts := make([]string, 0, len(rpcHandlers))
	for k := range rpcHandlers {
		usage, err := dcrjson.MethodUsageText(k)
		if err != nil {
			return "", err
		}
		usageTexts = append(usageTexts, usage)
	}

	// Include websockets commands if requested.
	if includeWebsockets {
		for k := range wsHandlers {
			usage, err := dcrjson.MethodUsageText(k)
			if err != nil {
				return "", err
			}
			usageTexts = append(usageTexts, usage)
		}
	}

	sort.Sort(sort.StringSlice(usageTexts))
	c.usage = strings.Join(usageTexts, "\n")
	return c.usage, nil
}

// newHelpCacher returns a new instance of a help cacher which provides help and
// usage for the RPC server commands and caches the results for future calls.
func newHelpCacher() *helpCacher {
	return &helpCacher{
		methodHelp: make(map[string]string),
	}
}<|MERGE_RESOLUTION|>--- conflicted
+++ resolved
@@ -153,14 +153,9 @@
 	"existsliveticket--result0":  "Bool showing if address exists in the live ticket database or not",
 
 	// ExistsLiveTicketsCmd help.
-	"existslivetickets--synopsis":  "Test for the existance of the provided tickets in the live ticket map",
+	"existslivetickets--synopsis":  "Test for the existance of the provided tickets",
 	"existslivetickets-txhashblob": "Blob containing the hashes to check",
-	"existslivetickets--result0":   "Bool blob showing if ticket exists in the live ticket database or not",
-
-	// ExistsMempoolTxsCmd help.
-	"existsmempooltxs--synopsis":  "Test for the existance of the provided txs in the mempool",
-	"existsmempooltxs-txhashblob": "Blob containing the hashes to check",
-	"existsmempooltxs--result0":   "Bool blob showing if txs exist in the mempool or not",
+	"existslivetickets--result0":   "Bool showing if address exists in the live ticket database or not",
 
 	// GenerateCmd help
 	"generate--synopsis": "Generates a set number of blocks (simnet or regtest only) and returns a JSON\n" +
@@ -702,8 +697,7 @@
 	"estimatefee":           []interface{}{(*float64)(nil)},
 	"existsaddress":         []interface{}{(*bool)(nil)},
 	"existsliveticket":      []interface{}{(*bool)(nil)},
-	"existslivetickets":     []interface{}{(*string)(nil)},
-	"existsmempooltxs":      []interface{}{(*string)(nil)},
+	"existslivetickets":     []interface{}{(*bool)(nil)},
 	"getaddednodeinfo":      []interface{}{(*[]string)(nil), (*[]dcrjson.GetAddedNodeInfoResult)(nil)},
 	"getbestblock":          []interface{}{(*dcrjson.GetBestBlockResult)(nil)},
 	"generate":              []interface{}{(*[]string)(nil)},
@@ -711,28 +705,18 @@
 	"getblock":              []interface{}{(*string)(nil), (*dcrjson.GetBlockVerboseResult)(nil)},
 	"getblockcount":         []interface{}{(*int64)(nil)},
 	"getblockhash":          []interface{}{(*string)(nil)},
-<<<<<<< HEAD
+	"getblockheader":        []interface{}{(*string)(nil), (*dcrjson.GetBlockHeaderVerboseResult)(nil)},
 	"getblocktemplate":      []interface{}{(*dcrjson.GetBlockTemplateResult)(nil), (*string)(nil), nil},
-=======
-	"getblockheader":        []interface{}{(*string)(nil), (*btcjson.GetBlockHeaderVerboseResult)(nil)},
-	"getblocktemplate":      []interface{}{(*btcjson.GetBlockTemplateResult)(nil), (*string)(nil), nil},
->>>>>>> 0280fa02
 	"getconnectioncount":    []interface{}{(*int32)(nil)},
 	"getcurrentnet":         []interface{}{(*uint32)(nil)},
 	"getdifficulty":         []interface{}{(*float64)(nil)},
 	"getstakedifficulty":    []interface{}{(*float64)(nil)},
 	"getgenerate":           []interface{}{(*bool)(nil)},
 	"gethashespersec":       []interface{}{(*float64)(nil)},
-<<<<<<< HEAD
 	"getinfo":               []interface{}{(*dcrjson.InfoChainResult)(nil)},
+	"getmempoolinfo":        []interface{}{(*dcrjson.GetMempoolInfoResult)(nil)},
 	"getmininginfo":         []interface{}{(*dcrjson.GetMiningInfoResult)(nil)},
 	"getnettotals":          []interface{}{(*dcrjson.GetNetTotalsResult)(nil)},
-=======
-	"getinfo":               []interface{}{(*btcjson.InfoChainResult)(nil)},
-	"getmempoolinfo":        []interface{}{(*btcjson.GetMempoolInfoResult)(nil)},
-	"getmininginfo":         []interface{}{(*btcjson.GetMiningInfoResult)(nil)},
-	"getnettotals":          []interface{}{(*btcjson.GetNetTotalsResult)(nil)},
->>>>>>> 0280fa02
 	"getnetworkhashps":      []interface{}{(*int64)(nil)},
 	"getpeerinfo":           []interface{}{(*[]dcrjson.GetPeerInfoResult)(nil)},
 	"getrawmempool":         []interface{}{(*[]string)(nil), (*dcrjson.GetRawMempoolVerboseResult)(nil)},
