--- conflicted
+++ resolved
@@ -1120,18 +1120,10 @@
 	// Perform several checks on the transaction inputs using the invariant
 	// rules in chain for what transactions are allowed into blocks.
 	// Also returns the fees associated with the transaction which will be
-	// used later.
-<<<<<<< HEAD
+	// used later.  The fraud proof is not checked because it will be
+	// filled in by the miner.
 	txFee, err := blockchain.CheckTransactionInputs(mp.subsidyCache,
-		tx,
-		nextBlockHeight,
-		utxoView,
-		false, // Don't check fraud proof; filled in by miner
-		mp.cfg.ChainParams)
-=======
-	txFee, err := blockchain.CheckTransactionInputs(tx, nextBlockHeight,
-		utxoView, activeNetParams.Params)
->>>>>>> a7b35d9f
+		tx, nextBlockHeight, utxoView, false, mp.cfg.ChainParams)
 	if err != nil {
 		if cerr, ok := err.(blockchain.RuleError); ok {
 			return nil, chainRuleError(cerr)
