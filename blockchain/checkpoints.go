--- conflicted
+++ resolved
@@ -8,19 +8,11 @@
 import (
 	"fmt"
 
-<<<<<<< HEAD
 	"github.com/decred/dcrd/chaincfg"
 	"github.com/decred/dcrd/chaincfg/chainhash"
 	"github.com/decred/dcrd/database"
 	"github.com/decred/dcrd/txscript"
 	"github.com/decred/dcrutil"
-=======
-	"github.com/btcsuite/btcd/chaincfg"
-	"github.com/btcsuite/btcd/chaincfg/chainhash"
-	"github.com/btcsuite/btcd/database"
-	"github.com/btcsuite/btcd/txscript"
-	"github.com/btcsuite/btcutil"
->>>>>>> bd4e64d1
 )
 
 // CheckpointConfirmations is the number of blocks before the end of the current
@@ -31,15 +23,9 @@
 // chainhash.Hash.  It only differs from the one available in chainhash in that
 // it ignores the error since it will only (and must only) be called with
 // hard-coded, and therefore known good, hashes.
-<<<<<<< HEAD
-func newShaHashFromStr(hexStr string) *chainhash.Hash {
-	sha, _ := chainhash.NewHashFromStr(hexStr)
-	return sha
-=======
 func newHashFromStr(hexStr string) *chainhash.Hash {
 	hash, _ := chainhash.NewHashFromStr(hexStr)
 	return hash
->>>>>>> bd4e64d1
 }
 
 // DisableCheckpoints provides a mechanism to disable validation against
@@ -100,11 +86,7 @@
 // checkpoint data for the passed block height.
 //
 // This function MUST be called with the chain lock held (for reads).
-<<<<<<< HEAD
 func (b *BlockChain) verifyCheckpoint(height int64, hash *chainhash.Hash) bool {
-=======
-func (b *BlockChain) verifyCheckpoint(height int32, hash *chainhash.Hash) bool {
->>>>>>> bd4e64d1
 	if b.noCheckpoints || len(b.chainParams.Checkpoints) == 0 {
 		return true
 	}
