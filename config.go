--- conflicted
+++ resolved
@@ -21,18 +21,11 @@
 	"strings"
 	"time"
 
-<<<<<<< HEAD
-=======
-	"github.com/btcsuite/btcd/database"
-	_ "github.com/btcsuite/btcd/database/ffldb"
-	"github.com/btcsuite/btcd/mempool"
-	"github.com/btcsuite/btcd/wire"
-	"github.com/btcsuite/btcutil"
->>>>>>> 7fac099b
 	flags "github.com/btcsuite/go-flags"
 	"github.com/btcsuite/go-socks/socks"
 	"github.com/decred/dcrd/database"
 	_ "github.com/decred/dcrd/database/ffldb"
+	"github.com/decred/dcrd/mempool"
 	"github.com/decred/dcrd/wire"
 	"github.com/decred/dcrutil"
 )
@@ -55,11 +48,7 @@
 	defaultBlockMaxSize          = 375000
 	blockMaxSizeMin              = 1000
 	blockMaxSizeMax              = wire.MaxBlockPayload - 1000
-<<<<<<< HEAD
-	defaultBlockPrioritySize     = 20000
 	defaultAddrIndex             = false
-=======
->>>>>>> 7fac099b
 	defaultGenerate              = false
 	defaultNonAggressive         = false
 	defaultNoMiningStateSync     = false
@@ -373,11 +362,7 @@
 		DbType:            defaultDbType,
 		RPCKey:            defaultRPCKeyFile,
 		RPCCert:           defaultRPCCertFile,
-<<<<<<< HEAD
-		MinRelayTxFee:     defaultMinRelayTxFee.ToCoin(),
-=======
-		MinRelayTxFee:     mempool.DefaultMinRelayTxFee.ToBTC(),
->>>>>>> 7fac099b
+		MinRelayTxFee:     mempool.DefaultMinRelayTxFee.ToCoin(),
 		FreeTxRelayLimit:  defaultFreeTxRelayLimit,
 		BlockMinSize:      defaultBlockMinSize,
 		BlockMaxSize:      defaultBlockMaxSize,
