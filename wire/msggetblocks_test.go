--- conflicted
+++ resolved
@@ -1,9 +1,5 @@
-<<<<<<< HEAD
-// Copyright (c) 2013-2015 The btcsuite developers
+// Copyright (c) 2013-2016 The btcsuite developers
 // Copyright (c) 2015-2016 The Decred developers
-=======
-// Copyright (c) 2013-2016 The btcsuite developers
->>>>>>> d406d9e5
 // Use of this source code is governed by an ISC
 // license that can be found in the LICENSE file.
 
@@ -18,7 +14,6 @@
 	"github.com/davecgh/go-spew/spew"
 
 	"github.com/decred/dcrd/chaincfg/chainhash"
-	"github.com/decred/dcrd/wire"
 )
 
 // TestGetBlocks tests the MsgGetBlocks API.
@@ -27,22 +22,14 @@
 
 	// Block 99500 hash.
 	hashStr := "000000000002e7ad7b9eef9479e4aabc65cb831269cc20d2632c13684406dee0"
-<<<<<<< HEAD
 	locatorHash, err := chainhash.NewHashFromStr(hashStr)
-=======
-	locatorHash, err := NewShaHashFromStr(hashStr)
->>>>>>> d406d9e5
 	if err != nil {
 		t.Errorf("NewShaHashFromStr: %v", err)
 	}
 
 	// Block 100000 hash.
 	hashStr = "3ba27aa200b1cecaad478d2b00432346c3f1f3986da1afd33e506"
-<<<<<<< HEAD
 	hashStop, err := chainhash.NewHashFromStr(hashStr)
-=======
-	hashStop, err := NewShaHashFromStr(hashStr)
->>>>>>> d406d9e5
 	if err != nil {
 		t.Errorf("NewShaHashFromStr: %v", err)
 	}
@@ -105,43 +92,27 @@
 
 	// Block 99499 hash.
 	hashStr := "2710f40c87ec93d010a6fd95f42c59a2cbacc60b18cf6b7957535"
-<<<<<<< HEAD
 	hashLocator, err := chainhash.NewHashFromStr(hashStr)
-=======
-	hashLocator, err := NewShaHashFromStr(hashStr)
->>>>>>> d406d9e5
 	if err != nil {
 		t.Errorf("NewShaHashFromStr: %v", err)
 	}
 
 	// Block 99500 hash.
 	hashStr = "2e7ad7b9eef9479e4aabc65cb831269cc20d2632c13684406dee0"
-<<<<<<< HEAD
 	hashLocator2, err := chainhash.NewHashFromStr(hashStr)
-=======
-	hashLocator2, err := NewShaHashFromStr(hashStr)
->>>>>>> d406d9e5
 	if err != nil {
 		t.Errorf("NewShaHashFromStr: %v", err)
 	}
 
 	// Block 100000 hash.
 	hashStr = "3ba27aa200b1cecaad478d2b00432346c3f1f3986da1afd33e506"
-<<<<<<< HEAD
 	hashStop, err := chainhash.NewHashFromStr(hashStr)
-=======
-	hashStop, err := NewShaHashFromStr(hashStr)
->>>>>>> d406d9e5
 	if err != nil {
 		t.Errorf("NewShaHashFromStr: %v", err)
 	}
 
 	// MsgGetBlocks message with no block locators or stop hash.
-<<<<<<< HEAD
-	noLocators := wire.NewMsgGetBlocks(&chainhash.Hash{})
-=======
-	noLocators := NewMsgGetBlocks(&ShaHash{})
->>>>>>> d406d9e5
+	noLocators := NewMsgGetBlocks(&chainhash.Hash{})
 	noLocators.ProtocolVersion = pver
 	noLocatorsEncoded := []byte{
 		0x62, 0xea, 0x00, 0x00, // Protocol version 60002
@@ -195,73 +166,6 @@
 			multiLocatorsEncoded,
 			ProtocolVersion,
 		},
-<<<<<<< HEAD
-=======
-
-		// Protocol version BIP0035Version with no block locators.
-		{
-			noLocators,
-			noLocators,
-			noLocatorsEncoded,
-			BIP0035Version,
-		},
-
-		// Protocol version BIP0035Version with multiple block locators.
-		{
-			multiLocators,
-			multiLocators,
-			multiLocatorsEncoded,
-			BIP0035Version,
-		},
-
-		// Protocol version BIP0031Version with no block locators.
-		{
-			noLocators,
-			noLocators,
-			noLocatorsEncoded,
-			BIP0031Version,
-		},
-
-		// Protocol version BIP0031Versionwith multiple block locators.
-		{
-			multiLocators,
-			multiLocators,
-			multiLocatorsEncoded,
-			BIP0031Version,
-		},
-
-		// Protocol version NetAddressTimeVersion with no block locators.
-		{
-			noLocators,
-			noLocators,
-			noLocatorsEncoded,
-			NetAddressTimeVersion,
-		},
-
-		// Protocol version NetAddressTimeVersion multiple block locators.
-		{
-			multiLocators,
-			multiLocators,
-			multiLocatorsEncoded,
-			NetAddressTimeVersion,
-		},
-
-		// Protocol version MultipleAddressVersion with no block locators.
-		{
-			noLocators,
-			noLocators,
-			noLocatorsEncoded,
-			MultipleAddressVersion,
-		},
-
-		// Protocol version MultipleAddressVersion multiple block locators.
-		{
-			multiLocators,
-			multiLocators,
-			multiLocatorsEncoded,
-			MultipleAddressVersion,
-		},
->>>>>>> d406d9e5
 	}
 
 	t.Logf("Running %d tests", len(tests))
@@ -306,33 +210,21 @@
 
 	// Block 99499 hash.
 	hashStr := "2710f40c87ec93d010a6fd95f42c59a2cbacc60b18cf6b7957535"
-<<<<<<< HEAD
 	hashLocator, err := chainhash.NewHashFromStr(hashStr)
-=======
-	hashLocator, err := NewShaHashFromStr(hashStr)
->>>>>>> d406d9e5
 	if err != nil {
 		t.Errorf("NewShaHashFromStr: %v", err)
 	}
 
 	// Block 99500 hash.
 	hashStr = "2e7ad7b9eef9479e4aabc65cb831269cc20d2632c13684406dee0"
-<<<<<<< HEAD
 	hashLocator2, err := chainhash.NewHashFromStr(hashStr)
-=======
-	hashLocator2, err := NewShaHashFromStr(hashStr)
->>>>>>> d406d9e5
 	if err != nil {
 		t.Errorf("NewShaHashFromStr: %v", err)
 	}
 
 	// Block 100000 hash.
 	hashStr = "3ba27aa200b1cecaad478d2b00432346c3f1f3986da1afd33e506"
-<<<<<<< HEAD
 	hashStop, err := chainhash.NewHashFromStr(hashStr)
-=======
-	hashStop, err := NewShaHashFromStr(hashStr)
->>>>>>> d406d9e5
 	if err != nil {
 		t.Errorf("NewShaHashFromStr: %v", err)
 	}
