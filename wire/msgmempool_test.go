--- conflicted
+++ resolved
@@ -1,9 +1,5 @@
-<<<<<<< HEAD
-// Copyright (c) 2013-2015 The btcsuite developers
+// Copyright (c) 2013-2016 The btcsuite developers
 // Copyright (c) 2015-2016 The Decred developers
-=======
-// Copyright (c) 2013-2016 The btcsuite developers
->>>>>>> d406d9e5
 // Use of this source code is governed by an ISC
 // license that can be found in the LICENSE file.
 
@@ -12,11 +8,6 @@
 import (
 	"bytes"
 	"testing"
-<<<<<<< HEAD
-
-	"github.com/decred/dcrd/wire"
-=======
->>>>>>> d406d9e5
 )
 
 func TestMemPool(t *testing.T) {
@@ -46,18 +37,6 @@
 		t.Errorf("encode of MsgMemPool failed %v err <%v>", msg, err)
 	}
 
-<<<<<<< HEAD
-=======
-	// Older protocol versions should fail encode since message didn't
-	// exist yet.
-	oldPver := BIP0035Version - 1
-	err = msg.BtcEncode(&buf, oldPver)
-	if err == nil {
-		s := "encode of MsgMemPool passed for old protocol version %v err <%v>"
-		t.Errorf(s, msg, err)
-	}
-
->>>>>>> d406d9e5
 	// Test decode with latest protocol version.
 	readmsg := NewMsgMemPool()
 	err = readmsg.BtcDecode(&buf, pver)
