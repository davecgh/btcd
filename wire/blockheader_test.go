--- conflicted
+++ resolved
@@ -217,16 +217,6 @@
 			continue
 		}
 
-<<<<<<< HEAD
-		b, err := wire.TstBytesBlockHeader(test.in)
-		if err != nil {
-			t.Errorf("writeBlockHeader #%d error %v", i, err)
-			continue
-		}
-		if !bytes.Equal(b, test.buf) {
-			t.Errorf("writeBlockHeader #%d\n got: %s want: %s", i,
-				spew.Sdump(b), spew.Sdump(test.buf))
-=======
 		buf.Reset()
 		err = test.in.BtcEncode(&buf, pver)
 		if err != nil {
@@ -236,7 +226,6 @@
 		if !bytes.Equal(buf.Bytes(), test.buf) {
 			t.Errorf("BtcEncode #%d\n got: %s want: %s", i,
 				spew.Sdump(buf.Bytes()), spew.Sdump(test.buf))
->>>>>>> 0280fa02
 			continue
 		}
 
